--- conflicted
+++ resolved
@@ -29,14 +29,7 @@
 num_enum = "0.7.4"
 strum = "0.27.2"
 strum_macros = "0.27.2"
-<<<<<<< HEAD
-thiserror = "2.0.12"
-
-[dev-dependencies]
-assert_cmd = "2.0.12"
-=======
 thiserror = "2.0.15"
 
 # Python bindings
-pyo3 = { version="0.27.1", features = ["extension-module"], optional = true }
->>>>>>> 7895811f
+pyo3 = { version="0.27.1", features = ["extension-module"], optional = true }